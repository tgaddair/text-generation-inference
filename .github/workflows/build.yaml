--- conflicted
+++ resolved
@@ -16,7 +16,6 @@
   build-and-push:
     outputs:
       docker_image: ${{ steps.final.outputs.docker_image }}
-      base_docker_image: ${{ steps.final.outputs.base_docker_image }}
       docker_devices: ${{ steps.final.outputs.docker_devices }}
       docker_volume: ${{ steps.final.outputs.docker_volume}}
       runs_on: ${{ steps.final.outputs.runs_on }}
@@ -72,28 +71,15 @@
           echo "LABEL=${label_extension}" >> $GITHUB_ENV
           echo "DOCKER_DEVICES=${docker_devices}" >> $GITHUB_ENV
           echo "RUNS_ON=${runs_on}" >> $GITHUB_ENV
-<<<<<<< HEAD
-
-      - name: Tailscale
-        uses: huggingface/tailscale-action@main
-        with:
-          authkey: ${{ secrets.TAILSCALE_AUTHKEY }}
-          slackChannel: ${{ secrets.SLACK_CIFEEDBACK_CHANNEL }}
-          slackToken: ${{ secrets.SLACK_CIFEEDBACK_BOT_TOKEN }}
-
-=======
->>>>>>> 0759ec49
+
       - name: Initialize Docker Buildx
         uses: docker/setup-buildx-action@v3
         with:
           install: true
-<<<<<<< HEAD
-
-=======
           config-inline: |
             [registry."docker.io"]
               mirrors = ["registry.github-runners.huggingface.tech"]
->>>>>>> 0759ec49
+
       - name: Login to GitHub Container Registry
         if: github.event_name != 'pull_request'
         uses: docker/login-action@v3
@@ -101,17 +87,7 @@
           registry: ghcr.io
           username: ${{ github.actor }}
           password: ${{ secrets.GITHUB_TOKEN }}
-<<<<<<< HEAD
-
-      - name: Login to internal Container Registry
-        uses: docker/login-action@v3
-        with:
-          username: ${{ secrets.TAILSCALE_DOCKER_USERNAME }}
-          password: ${{ secrets.TAILSCALE_DOCKER_PASSWORD }}
-          registry: registry.internal.huggingface.tech
-
-=======
->>>>>>> 0759ec49
+
       - name: Login to Azure Container Registry
         if: github.event_name != 'pull_request'
         uses: docker/login-action@v3
@@ -130,7 +106,6 @@
             registry-push.github-runners.huggingface.tech/api-inference/community/text-generation-inference
           tags: |
             type=raw,value=sha-${{ env.GITHUB_SHA_SHORT }}${{ env.LABEL }}
-
       # If main, release or tag
       - name: Extract metadata (tags, labels) for Docker
         if: ${{ github.event_name != 'pull_request' }}
@@ -148,7 +123,6 @@
             type=semver,pattern={{major}}.{{minor}}${{ env.LABEL }}
             type=raw,value=latest${{ env.LABEL }},enable=${{ github.ref == format('refs/heads/{0}', github.event.repository.default_branch) }}
             type=raw,value=sha-${{ env.GITHUB_SHA_SHORT }}${{ env.LABEL }}
-
       - name: Build and push Docker image
         id: build-and-push
         uses: docker/build-push-action@v4
@@ -162,14 +136,8 @@
             DOCKER_LABEL=sha-${{ env.GITHUB_SHA_SHORT }}${{ env.LABEL }}
           tags: ${{ steps.meta.outputs.tags || steps.meta-pr.outputs.tags }}
           labels: ${{ steps.meta.outputs.labels || steps.meta-pr.outputs.labels }}
-<<<<<<< HEAD
-          cache-from: type=registry,ref=registry.internal.huggingface.tech/api-inference/community/text-generation-inference:cache${{ env.LABEL }},mode=min
-          cache-to: type=registry,ref=registry.internal.huggingface.tech/api-inference/community/text-generation-inference:cache${{ env.LABEL }},mode=min
-
-=======
           cache-from: type=registry,ref=registry-push.github-runners.huggingface.tech/api-inference/community/text-generation-inference:cache${{ env.LABEL }},mode=min
           cache-to: type=registry,ref=registry-push.github-runners.huggingface.tech/api-inference/community/text-generation-inference:cache${{ env.LABEL }},mode=min
->>>>>>> 0759ec49
       - name: Final
         id: final
         run: |
@@ -177,19 +145,6 @@
           echo "docker_devices=${{ env.DOCKER_DEVICES }}" >> "$GITHUB_OUTPUT"
           echo "runs_on=${{ env.RUNS_ON }}" >> "$GITHUB_OUTPUT"
           echo "label=${{ env.LABEL }}" >> "$GITHUB_OUTPUT"
-
-          if [[ ${{ inputs.hardware }} == "rocm" ]]
-          then
-            echo "base_docker_image=rocm/dev-ubuntu-22.04:6.1.1_hip_update" >> "$GITHUB_OUTPUT"
-          elif [[ ${{ inputs.hardware }} == "cuda" ]]
-          then
-            echo "base_docker_image=nvidia/cuda:12.1.0-base-ubuntu22.04" >> "$GITHUB_OUTPUT"
-          elif [[ ${{ inputs.hardware }} == "xpu" ]]
-          then
-            echo "base_docker_image=intel/intel-extension-for-pytorch:2.1.30-xpu" >> "$GITHUB_OUTPUT"
-          else
-            exit 1
-          fi
 
           if [[ ${{ inputs.hardware }} == "rocm" ]]
           then
@@ -208,7 +163,7 @@
     # Ideally, we would use the image from registry.internal.huggingface.tech but we can not login to the private registry outside of tailscale,
     # and even adding a previous job with tailscale login still results in `Docker login for 'registry.internal.huggingface.tech' failed with exit code 1`.
     container:
-      image: ${{ needs.build-and-push.outputs.base_docker_image }}
+      image: ${{ needs.build-and-push.outputs.docker_image }}
       options: --shm-size "16gb" --ipc host -v ${{ needs.build-and-push.outputs.docker_volume }}:/data
     steps:
       - name: Checkout repository
@@ -223,8 +178,6 @@
             pwd
             echo "ls:"
             ls
-
-            pip3 install -U huggingface_hub
 
             python3 integration-tests/clean_cache_and_download.py --token ${{ secrets.HF_TOKEN }} --cache-dir /data
 
@@ -258,16 +211,7 @@
       - name: Install
         run: |
           make install-integration-tests
-<<<<<<< HEAD
-
-      - name: Tailscale
-        uses: huggingface/tailscale-action@main
-        if: needs.build-and-push.outputs.runs_on != 'amd-gpu-tgi'
-        with:
-          authkey: ${{ secrets.TAILSCALE_AUTHKEY }}
-
-=======
->>>>>>> 0759ec49
+
       - name: Run tests
         run: |
           export DOCKER_DEVICES=${{ needs.build-and-push.outputs.docker_devices }}
